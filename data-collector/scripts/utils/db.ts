import pg, {QueryResult, Pool } from 'pg';
import { Dayjs } from 'dayjs';
import { eVendorType } from './credentials';
const dayjs = require('dayjs')

const TIMEOUT_MILLIS = 5000;

const isProd = process.env.NODE_ENV === 'production' ? true : false;

// Set up the database pool
const user = process.env.POSTGRES_USER;
const database = process.env.POSTGRES_DB;
const password = process.env.POSTGRES_PASSWORD;
const host = isProd ? process.env.POSTGRES_SERVER_HOST : 'localhost';
const port = isProd ? +(process?.env?.POSTGRES_SERVER_PORT ?? 5432) : 5432;

//Might need allowExitOnIdel
const pool = { user, database, password, host, port, max: 10, idleTimeoutMillis: TIMEOUT_MILLIS};

const pgPool = new pg.Pool(pool);

const queryAsync = async (sql: string): Promise<QueryResult> => {
  const client = await pgPool.connect();
  
  let data;
  try {
    data = await client.query(sql);
    await client.query('commit');
  }
  catch (e) {
    await client.query('rollback');
    console.log(e)
    throw e;
  }
  finally {
    client.release();
  }
  return data;
}

/**
 * returns the @type {Dayjs} timestamp of the last alert inserted to the alert table of device_make @type {eVendorType} 
 * if none are found, returns null
 */
const getLastAlertTimestamp = async (alert_table: string, device_make: eVendorType): Promise<Dayjs | null> => {
  const sql = `select valid_from from ${alert_table} where device_make = '${device_make}' order by valid_from desc limit 1`;
  const result = await queryAsync(sql);
  return result.rowCount > 0 ? dayjs(result.rows[0]['valid_from']) : null;
}

/**
 * @returns a bool depending on if there is an existing alert present in the 
 * telemetry alert table where the device ID and device make match
 */
const getIsDuplicateAlert = async (alert_table: string, device_id: number, device_make: eVendorType, alertType: string): Promise<boolean> => {
  const sql = `
    select device_id from ${alert_table}
    where device_make = '${device_make}'
    and device_id = ${device_id}
    and alert_type = '${alertType.toLowerCase()}'
    and is_valid(valid_to)
  `;
  const result = await queryAsync(sql);
  if (result.rowCount) {
    const exists = result.rows[0];
    return !!exists;
  } else {
    return false;
  }
  
}

/**
 * gets lat long for a deviceid
 * used when lat / long are 0,0
 * lotek stopped providing proper coordinates with alerts
 * @returns an latLong
 */
 interface latLong {
  latitude: number;
  longitude: number;
}
 const getLastKnownLatLong = async (device_id: number, device_make: string, alert_time: string): Promise<latLong> => {
  const sql = `
  SELECT latitude, longitude
  FROM telemetry_v
  WHERE deviceid = ${device_id} 
  AND vendor = '${device_make}'
  AND latitude != 0 OR NULL
  AND longitude != 0 OR NULL
  AND acquisition_date <= '${alert_time}'
  ORDER BY acquisition_date DESC LIMIT 1;
  `
  const result = await queryAsync(sql);
  return result.rows[0];
}

//Checks if the DB pool is empty of clients
//Uses timeout to set a wait between requests when called
//Returns a boolean Promise
const isPoolEmpty = (): Promise<boolean> => {
  const {idleCount, waitingCount} = pgPool;

  return new Promise((resolve, reject) => {
    setTimeout(() => {
      if(!idleCount && !waitingCount){
        resolve(true);
        
      }else{
        console.log(`Connections still active... IdleCount: ${pgPool.idleCount} | WaitingCount: ${pgPool.waitingCount}`);
        resolve(false);
      }
    }, 3000);
  });
}

<<<<<<< HEAD

=======
//Handles closing the db connection safely.
//Retries: Used as a safe guard for infinite loops.
const safelyDrainPool = async(retries: number) => {
  while(true){
    const isEmpty = await isPoolEmpty().then(res=>res);
    if(isEmpty) {
      console.log(`Pool drained successfully.`)
      break;
    }
    if(!retries){
      console.log(`DB tried ${retries} times to close connection and was not successful. Aborting...`);
      break;
    } 
    retries--;
  } 
}
>>>>>>> a47f5b0d
// dont commit transaction if not in production
const transactionify = (sql: string) => isProd ? sql : `begin; ${sql}; rollback;`;

export { pgPool, isProd, queryAsync, getLastAlertTimestamp, getIsDuplicateAlert, transactionify, getLastKnownLatLong, TIMEOUT_MILLIS, isPoolEmpty, safelyDrainPool }<|MERGE_RESOLUTION|>--- conflicted
+++ resolved
@@ -114,9 +114,7 @@
   });
 }
 
-<<<<<<< HEAD
 
-=======
 //Handles closing the db connection safely.
 //Retries: Used as a safe guard for infinite loops.
 const safelyDrainPool = async(retries: number) => {
@@ -133,7 +131,7 @@
     retries--;
   } 
 }
->>>>>>> a47f5b0d
+
 // dont commit transaction if not in production
 const transactionify = (sql: string) => isProd ? sql : `begin; ${sql}; rollback;`;
 
