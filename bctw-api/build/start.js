--- conflicted
+++ resolved
@@ -28,16 +28,10 @@
  */
 var getDBCritters = function (req, res, next) {
     var idir = req.query.idir;
-<<<<<<< HEAD
-    var start = req.query.start;
-    var end = req.query.end;
-    var sql = "\n    select geojson from vendor_merge_view \n    where date_recorded between " + start + " and " + end + ";\n  ";
-=======
     console.log(req.query);
     var start = req.query.start;
     var end = req.query.end;
     var sql = "\n    select geojson from vendor_merge_view \n    where date_recorded between '" + start + "' and '" + end + "';\n  ";
->>>>>>> 5bec458c
     console.log('SQL: ', sql);
     var done = function (err, data) {
         if (err) {
