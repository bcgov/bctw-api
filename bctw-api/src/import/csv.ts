--- conflicted
+++ resolved
@@ -270,7 +270,6 @@
   res: Response
 ): Promise<void> {
   const key = req.query.file_key as string;
-<<<<<<< HEAD
   //const files = await getFiles([key], true);
 
   const file_sql = `select file_key, file_name, file_type, contents_base64 from files where file_key = 'import_template'`;
@@ -285,12 +284,6 @@
   const buff = await Buffer.from(b64string, 'base64');
   console.log(buff);
   await workbook.xlsx.load(buff);
-=======
-  const files = await getFiles([key]);
-
-  const workbook = new XLSX.Workbook();
-  await workbook.xlsx.load(Buffer.from(files[0].file, 'base64'));
->>>>>>> b2577211
 
   const sheet = workbook.getWorksheet('Device Metadata');
   const valSheet = workbook.getWorksheet('Validation');
@@ -371,7 +364,6 @@
     }
   }
 
-<<<<<<< HEAD
 
 
   /*workbook.xlsx.writeFile('src/import/bctw_data_import_template.xlsx').then(() => {
@@ -397,15 +389,6 @@
     res.end();
   })
   
-=======
-  res.set({
-    'Content-Type': 'text/html',
-  });
-  res.attachment('bctw_data_import_template.xlsx');
-  workbook.xlsx.write(res).then(() => {
-    res.end();
-  });
->>>>>>> b2577211
 };
 
 export { importXlsx, finalizeImport, getTemplateFile };